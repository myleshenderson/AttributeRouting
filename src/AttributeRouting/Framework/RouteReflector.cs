<<<<<<< HEAD
﻿using System;
using System.Collections.Generic;
using System.Linq;
using System.Reflection;
using AttributeRouting.Constraints;
using AttributeRouting.Helpers;

namespace AttributeRouting.Framework
{
    /// <summary>
    /// A reflector that inspects the assemblies provided in configuration to find attribute routes and constraints
    /// </summary>    
    public class RouteReflector
    {
        private readonly AttributeRoutingConfigurationBase _configuration;

        public RouteReflector(AttributeRoutingConfigurationBase configuration)
        {
            if (configuration == null) throw new ArgumentNullException("configuration");

            _configuration = configuration;
        }

        public IEnumerable<RouteSpecification> GenerateRouteSpecifications()
        {
            var controllerRouteSpecs = GenerateRouteSpecifications(_configuration.PromotedControllerTypes, _configuration.InheritActionsFromBaseController);
            foreach (var spec in controllerRouteSpecs)
                yield return spec;

            if (!_configuration.Assemblies.Any())
                yield break;

            var scannedControllerTypes = _configuration.Assemblies.SelectMany(a => a.GetControllerTypes(_configuration.FrameworkControllerType)).ToList();
            var remainingControllerTypes = scannedControllerTypes.Except(_configuration.PromotedControllerTypes);

            var remainingRouteSpecs = GenerateRouteSpecifications(remainingControllerTypes, _configuration.InheritActionsFromBaseController);

            foreach (var spec in remainingRouteSpecs)
                yield return spec;
        }

        private IEnumerable<RouteSpecification> GenerateRouteSpecifications(IEnumerable<Type> controllerTypes, bool inheritActionsFromBaseController)
        {
            var controllerCount = 0;

            return (from controllerType in controllerTypes
                    let controllerIndex = controllerCount++
                    let convention = controllerType.GetCustomAttribute<IRouteConvention>(false)
                    let routeAreaAttribute = controllerType.GetCustomAttribute<RouteAreaAttribute>(true)
                    let routePrefixAttribute = controllerType.GetCustomAttribute<RoutePrefixAttribute>(true)
                    from actionMethod in controllerType.GetActionMethods(inheritActionsFromBaseController)
                    from routeAttribute in GetRouteAttributes(actionMethod, convention)
                    orderby controllerIndex, routeAttribute.Precedence
                    // precedence is within a controller
                    let routeName = routeAttribute.RouteName
                    select new RouteSpecification
                    {
                        AreaName = routeAreaAttribute.SafeGet(a => a.AreaName),
                        AreaUrl = GetAreaUrl(routeAreaAttribute),
                        AreaUrlTranslationKey = routeAreaAttribute.SafeGet(a => a.TranslationKey),
                        Subdomain = GetAreaSubdomain(routeAreaAttribute),
                        RoutePrefixUrl = GetRoutePrefix(routePrefixAttribute, actionMethod, convention),
                        RoutePrefixUrlTranslationKey = routePrefixAttribute.SafeGet(a => a.TranslationKey),
                        ControllerType = controllerType,
                        ControllerName = controllerType.GetControllerName(),
                        ActionName = actionMethod.Name,
                        ActionParameters = actionMethod.GetParameters(),
                        RouteUrl = routeAttribute.RouteUrl,
                        RouteUrlTranslationKey = routeAttribute.TranslationKey,
                        HttpMethods = routeAttribute.HttpMethods,
                        DefaultAttributes = GetDefaultAttributes(actionMethod, routeName, convention),
                        ConstraintAttributes = GetConstraintAttributes(actionMethod, routeName, convention),
                        RouteName = routeName,
                        IsAbsoluteUrl = routeAttribute.IsAbsoluteUrl
                    }).ToList();
        }

        private static IEnumerable<IRouteAttribute> GetRouteAttributes(MethodInfo actionMethod,
                                                                      IRouteConvention convention)
        {
            var attributes = new List<IRouteAttribute>();

            // Add convention-based attributes
            if (convention != null)
                attributes.AddRange(convention.GetRouteAttributes(actionMethod));

            // Add explicitly-defined attributes
            attributes.AddRange(actionMethod.GetCustomAttributes<IRouteAttribute>(false));

            return attributes.OrderBy(a => a.Order);
        }

        private static string GetAreaUrl(RouteAreaAttribute routeAreaAttribute)
        {
            if (routeAreaAttribute == null)
                return null;

            // If a subdomain is specified for the area, then assume the area url is blank;
            // eg: admin.badass.com.
            // However, our fearless coder can decide to explicitly specify an area url if desired;
            // eg: internal.badass.com/admin.
            if (routeAreaAttribute.Subdomain.HasValue() && routeAreaAttribute.AreaUrl.HasNoValue())
                return null;

            return routeAreaAttribute.AreaUrl ?? routeAreaAttribute.AreaName;
        }

        private string GetAreaSubdomain(RouteAreaAttribute routeAreaAttribute)
        {
            if (routeAreaAttribute == null)
                return null;

            // Check for a subdomain ovveride specified via configuration object.
            var subdomainOverride = (from o in _configuration.AreaSubdomainOverrides
                                     where o.Key == routeAreaAttribute.AreaName
                                     select o.Value).FirstOrDefault();

            if (subdomainOverride != null)
                return subdomainOverride;

            return routeAreaAttribute.Subdomain;
        }

        private static string GetRoutePrefix(RoutePrefixAttribute routePrefixAttribute, MethodInfo actionMethod, IRouteConvention convention)
        {
            // Return an explicitly defined route prefix, if defined
            if (routePrefixAttribute != null)
                return routePrefixAttribute.Url;

            // Otherwise, if this is a convention-based controller, get the convention-based prefix
            if (convention != null)
                return convention.GetDefaultRoutePrefix(actionMethod);

            return null;
        }

        private static ICollection<RouteDefaultAttribute> GetDefaultAttributes(MethodInfo actionMethod, string routeName,
                                                                               IRouteConvention convention)
        {
            var defaultAttributes = new List<RouteDefaultAttribute>();

            // Yield explicitly defined default attributes first
            defaultAttributes.AddRange(
                from defaultAttribute in actionMethod.GetCustomAttributes<RouteDefaultAttribute>(false)
                where !defaultAttribute.ForRouteNamed.HasValue() ||
                      defaultAttribute.ForRouteNamed == routeName
                select defaultAttribute);

            // Yield convention-based defaults next
            if (convention != null)
                defaultAttributes.AddRange(convention.GetRouteDefaultAttributes(actionMethod));

            return defaultAttributes.ToList();
        }

        private static ICollection<IAttributeRouteConstraint> GetConstraintAttributes(MethodInfo actionMethod,
                                                                                     string routeName,
                                                                                     IRouteConvention convention)
        {
            var constraintAttributes = new List<IAttributeRouteConstraint>();

            // Yield explicitly defined constraint attributes first
            constraintAttributes.AddRange(
                from constraintAttribute in actionMethod.GetCustomAttributes<IAttributeRouteConstraint>(false)
                where !constraintAttribute.ForRouteNamed.HasValue() ||
                      constraintAttribute.ForRouteNamed == routeName
                select constraintAttribute);

            // Yield convention-based constraints next
            if (convention != null)
                constraintAttributes.AddRange(convention.GetRouteConstraintAttributes(actionMethod));

            return constraintAttributes.ToList();
        }
    }
=======
﻿using System;
using System.Collections.Generic;
using System.Linq;
using System.Reflection;
using AttributeRouting.Helpers;

namespace AttributeRouting.Framework
{
    public class RouteReflector
    {
        private readonly AttributeRoutingConfiguration _configuration;

        public RouteReflector(AttributeRoutingConfiguration configuration)
        {
            if (configuration == null) throw new ArgumentNullException("configuration");

            _configuration = configuration;
        }

        public IEnumerable<RouteSpecification> GenerateRouteSpecifications()
        {
            var controllerRouteSpecs = GenerateRouteSpecifications(_configuration.PromotedControllerTypes, _configuration.InheritActionsFromBaseController);
            foreach (var spec in controllerRouteSpecs)
                yield return spec;

            if (!_configuration.Assemblies.Any())
                yield break;

            var scannedControllerTypes = _configuration.Assemblies.SelectMany(a => a.GetControllerTypes()).ToList();
            var remainingControllerTypes = scannedControllerTypes.Except(_configuration.PromotedControllerTypes);

            var remainingRouteSpecs = GenerateRouteSpecifications(remainingControllerTypes, _configuration.InheritActionsFromBaseController);

            foreach (var spec in remainingRouteSpecs)
                yield return spec;
        }

        private IEnumerable<RouteSpecification> GenerateRouteSpecifications(IEnumerable<Type> controllerTypes, bool inheritActionsFromBaseController)
        {
            var controllerCount = 0;

            return (from controllerType in controllerTypes
                    let controllerIndex = controllerCount++
                    let convention = controllerType.GetCustomAttribute<RouteConventionAttribute>(false)
                    let routeAreaAttribute = controllerType.GetCustomAttribute<RouteAreaAttribute>(true)
                    let routePrefixAttribute = controllerType.GetCustomAttribute<RoutePrefixAttribute>(true)
                    from actionMethod in controllerType.GetActionMethods(inheritActionsFromBaseController)
                    from routeAttribute in GetRouteAttributes(actionMethod, convention)
                    orderby controllerIndex, routeAttribute.Precedence
                    // precedence is within a controller
                    let routeName = routeAttribute.RouteName
                    let subdomain = GetAreaSubdomain(routeAreaAttribute)
                    select new RouteSpecification
                    {
                        AreaName = routeAreaAttribute.SafeGet(a => a.AreaName),
                        AreaUrl = GetAreaUrl(routeAreaAttribute, subdomain),
                        AreaUrlTranslationKey = routeAreaAttribute.SafeGet(a => a.TranslationKey),
                        Subdomain = subdomain,
                        RoutePrefixUrl = GetRoutePrefix(routePrefixAttribute, actionMethod, convention),
                        RoutePrefixUrlTranslationKey = routePrefixAttribute.SafeGet(a => a.TranslationKey),
                        ControllerType = controllerType,
                        ControllerName = controllerType.GetControllerName(),
                        ActionName = actionMethod.Name,
                        ActionParameters = actionMethod.GetParameters(),
                        RouteUrl = routeAttribute.RouteUrl,
                        RouteUrlTranslationKey = routeAttribute.TranslationKey,
                        HttpMethods = routeAttribute.HttpMethods,
                        DefaultAttributes = GetDefaultAttributes(actionMethod, routeName, convention),
                        ConstraintAttributes = GetConstraintAttributes(actionMethod, routeName, convention),
                        RouteName = routeName,
                        IsAbsoluteUrl = routeAttribute.IsAbsoluteUrl
                    }).ToList();
        }

        private static IEnumerable<RouteAttribute> GetRouteAttributes(MethodInfo actionMethod,
                                                                      RouteConventionAttribute convention)
        {
            var attributes = new List<RouteAttribute>();

            // Add convention-based attributes
            if (convention != null)
                attributes.AddRange(convention.GetRouteAttributes(actionMethod));

            // Add explicitly-defined attributes
            attributes.AddRange(actionMethod.GetCustomAttributes<RouteAttribute>(false));

            return attributes.OrderBy(a => a.Order);
        }

        private static string GetAreaUrl(RouteAreaAttribute routeAreaAttribute, string subdomain)
        {
            if (routeAreaAttribute == null)
                return null;

            // If a subdomain is specified for the area either in the RouteAreaAttribute or via 
            // configuration, then assume the area url is blank;
            // eg: admin.badass.com.
            // However, our fearless coder can decide to explicitly specify an area url if desired;
            // eg: internal.badass.com/admin.
            if (subdomain.HasValue() && routeAreaAttribute.AreaUrl.HasNoValue())
                return null;

            return routeAreaAttribute.AreaUrl ?? routeAreaAttribute.AreaName;
        }

        private string GetAreaSubdomain(RouteAreaAttribute routeAreaAttribute)
        {
            if (routeAreaAttribute == null)
                return null;

            // Check for a subdomain ovveride specified via configuration object.
            var subdomainOverride = (from o in _configuration.AreaSubdomainOverrides
                                     where o.Key == routeAreaAttribute.AreaName
                                     select o.Value).FirstOrDefault();

            if (subdomainOverride != null)
                return subdomainOverride;

            return routeAreaAttribute.Subdomain;
        }

        private static string GetRoutePrefix(RoutePrefixAttribute routePrefixAttribute, MethodInfo actionMethod, RouteConventionAttribute convention)
        {
            // Return an explicitly defined route prefix, if defined
            if (routePrefixAttribute != null)
                return routePrefixAttribute.Url;

            // Otherwise, if this is a convention-based controller, get the convention-based prefix
            if (convention != null)
                return convention.GetDefaultRoutePrefix(actionMethod);

            return null;
        }

        private static ICollection<RouteDefaultAttribute> GetDefaultAttributes(MethodInfo actionMethod, string routeName,
                                                                               RouteConventionAttribute convention)
        {
            var defaultAttributes = new List<RouteDefaultAttribute>();

            // Yield explicitly defined default attributes first
            defaultAttributes.AddRange(
                from defaultAttribute in actionMethod.GetCustomAttributes<RouteDefaultAttribute>(false)
                where !defaultAttribute.ForRouteNamed.HasValue() ||
                      defaultAttribute.ForRouteNamed == routeName
                select defaultAttribute);

            // Yield convention-based defaults next
            if (convention != null)
                defaultAttributes.AddRange(convention.GetRouteDefaultAttributes(actionMethod));

            return defaultAttributes.ToList();
        }

        private static ICollection<RouteConstraintAttribute> GetConstraintAttributes(MethodInfo actionMethod,
                                                                                     string routeName,
                                                                                     RouteConventionAttribute convention)
        {
            var constraintAttributes = new List<RouteConstraintAttribute>();

            // Yield explicitly defined constraint attributes first
            constraintAttributes.AddRange(
                from constraintAttribute in actionMethod.GetCustomAttributes<RouteConstraintAttribute>(false)
                where !constraintAttribute.ForRouteNamed.HasValue() ||
                      constraintAttribute.ForRouteNamed == routeName
                select constraintAttribute);

            // Yield convention-based constraints next
            if (convention != null)
                constraintAttributes.AddRange(convention.GetRouteConstraintAtributes(actionMethod));

            return constraintAttributes.ToList();
        }
    }
>>>>>>> b3e28079
}<|MERGE_RESOLUTION|>--- conflicted
+++ resolved
@@ -1,4 +1,3 @@
-<<<<<<< HEAD
 ﻿using System;
 using System.Collections.Generic;
 using System.Linq;
@@ -54,12 +53,13 @@
                     orderby controllerIndex, routeAttribute.Precedence
                     // precedence is within a controller
                     let routeName = routeAttribute.RouteName
+                    let subdomain = GetAreaSubdomain(routeAreaAttribute)
                     select new RouteSpecification
                     {
                         AreaName = routeAreaAttribute.SafeGet(a => a.AreaName),
-                        AreaUrl = GetAreaUrl(routeAreaAttribute),
+                        AreaUrl = GetAreaUrl(routeAreaAttribute, subdomain),
                         AreaUrlTranslationKey = routeAreaAttribute.SafeGet(a => a.TranslationKey),
-                        Subdomain = GetAreaSubdomain(routeAreaAttribute),
+                        Subdomain = subdomain,
                         RoutePrefixUrl = GetRoutePrefix(routePrefixAttribute, actionMethod, convention),
                         RoutePrefixUrlTranslationKey = routePrefixAttribute.SafeGet(a => a.TranslationKey),
                         ControllerType = controllerType,
@@ -91,16 +91,17 @@
             return attributes.OrderBy(a => a.Order);
         }
 
-        private static string GetAreaUrl(RouteAreaAttribute routeAreaAttribute)
+        private static string GetAreaUrl(RouteAreaAttribute routeAreaAttribute, string subdomain)
         {
             if (routeAreaAttribute == null)
                 return null;
 
-            // If a subdomain is specified for the area, then assume the area url is blank;
+            // If a subdomain is specified for the area either in the RouteAreaAttribute or via 
+            // configuration, then assume the area url is blank;
             // eg: admin.badass.com.
             // However, our fearless coder can decide to explicitly specify an area url if desired;
             // eg: internal.badass.com/admin.
-            if (routeAreaAttribute.Subdomain.HasValue() && routeAreaAttribute.AreaUrl.HasNoValue())
+            if (subdomain.HasValue() && routeAreaAttribute.AreaUrl.HasNoValue())
                 return null;
 
             return routeAreaAttribute.AreaUrl ?? routeAreaAttribute.AreaName;
@@ -174,179 +175,4 @@
             return constraintAttributes.ToList();
         }
     }
-=======
-﻿using System;
-using System.Collections.Generic;
-using System.Linq;
-using System.Reflection;
-using AttributeRouting.Helpers;
-
-namespace AttributeRouting.Framework
-{
-    public class RouteReflector
-    {
-        private readonly AttributeRoutingConfiguration _configuration;
-
-        public RouteReflector(AttributeRoutingConfiguration configuration)
-        {
-            if (configuration == null) throw new ArgumentNullException("configuration");
-
-            _configuration = configuration;
-        }
-
-        public IEnumerable<RouteSpecification> GenerateRouteSpecifications()
-        {
-            var controllerRouteSpecs = GenerateRouteSpecifications(_configuration.PromotedControllerTypes, _configuration.InheritActionsFromBaseController);
-            foreach (var spec in controllerRouteSpecs)
-                yield return spec;
-
-            if (!_configuration.Assemblies.Any())
-                yield break;
-
-            var scannedControllerTypes = _configuration.Assemblies.SelectMany(a => a.GetControllerTypes()).ToList();
-            var remainingControllerTypes = scannedControllerTypes.Except(_configuration.PromotedControllerTypes);
-
-            var remainingRouteSpecs = GenerateRouteSpecifications(remainingControllerTypes, _configuration.InheritActionsFromBaseController);
-
-            foreach (var spec in remainingRouteSpecs)
-                yield return spec;
-        }
-
-        private IEnumerable<RouteSpecification> GenerateRouteSpecifications(IEnumerable<Type> controllerTypes, bool inheritActionsFromBaseController)
-        {
-            var controllerCount = 0;
-
-            return (from controllerType in controllerTypes
-                    let controllerIndex = controllerCount++
-                    let convention = controllerType.GetCustomAttribute<RouteConventionAttribute>(false)
-                    let routeAreaAttribute = controllerType.GetCustomAttribute<RouteAreaAttribute>(true)
-                    let routePrefixAttribute = controllerType.GetCustomAttribute<RoutePrefixAttribute>(true)
-                    from actionMethod in controllerType.GetActionMethods(inheritActionsFromBaseController)
-                    from routeAttribute in GetRouteAttributes(actionMethod, convention)
-                    orderby controllerIndex, routeAttribute.Precedence
-                    // precedence is within a controller
-                    let routeName = routeAttribute.RouteName
-                    let subdomain = GetAreaSubdomain(routeAreaAttribute)
-                    select new RouteSpecification
-                    {
-                        AreaName = routeAreaAttribute.SafeGet(a => a.AreaName),
-                        AreaUrl = GetAreaUrl(routeAreaAttribute, subdomain),
-                        AreaUrlTranslationKey = routeAreaAttribute.SafeGet(a => a.TranslationKey),
-                        Subdomain = subdomain,
-                        RoutePrefixUrl = GetRoutePrefix(routePrefixAttribute, actionMethod, convention),
-                        RoutePrefixUrlTranslationKey = routePrefixAttribute.SafeGet(a => a.TranslationKey),
-                        ControllerType = controllerType,
-                        ControllerName = controllerType.GetControllerName(),
-                        ActionName = actionMethod.Name,
-                        ActionParameters = actionMethod.GetParameters(),
-                        RouteUrl = routeAttribute.RouteUrl,
-                        RouteUrlTranslationKey = routeAttribute.TranslationKey,
-                        HttpMethods = routeAttribute.HttpMethods,
-                        DefaultAttributes = GetDefaultAttributes(actionMethod, routeName, convention),
-                        ConstraintAttributes = GetConstraintAttributes(actionMethod, routeName, convention),
-                        RouteName = routeName,
-                        IsAbsoluteUrl = routeAttribute.IsAbsoluteUrl
-                    }).ToList();
-        }
-
-        private static IEnumerable<RouteAttribute> GetRouteAttributes(MethodInfo actionMethod,
-                                                                      RouteConventionAttribute convention)
-        {
-            var attributes = new List<RouteAttribute>();
-
-            // Add convention-based attributes
-            if (convention != null)
-                attributes.AddRange(convention.GetRouteAttributes(actionMethod));
-
-            // Add explicitly-defined attributes
-            attributes.AddRange(actionMethod.GetCustomAttributes<RouteAttribute>(false));
-
-            return attributes.OrderBy(a => a.Order);
-        }
-
-        private static string GetAreaUrl(RouteAreaAttribute routeAreaAttribute, string subdomain)
-        {
-            if (routeAreaAttribute == null)
-                return null;
-
-            // If a subdomain is specified for the area either in the RouteAreaAttribute or via 
-            // configuration, then assume the area url is blank;
-            // eg: admin.badass.com.
-            // However, our fearless coder can decide to explicitly specify an area url if desired;
-            // eg: internal.badass.com/admin.
-            if (subdomain.HasValue() && routeAreaAttribute.AreaUrl.HasNoValue())
-                return null;
-
-            return routeAreaAttribute.AreaUrl ?? routeAreaAttribute.AreaName;
-        }
-
-        private string GetAreaSubdomain(RouteAreaAttribute routeAreaAttribute)
-        {
-            if (routeAreaAttribute == null)
-                return null;
-
-            // Check for a subdomain ovveride specified via configuration object.
-            var subdomainOverride = (from o in _configuration.AreaSubdomainOverrides
-                                     where o.Key == routeAreaAttribute.AreaName
-                                     select o.Value).FirstOrDefault();
-
-            if (subdomainOverride != null)
-                return subdomainOverride;
-
-            return routeAreaAttribute.Subdomain;
-        }
-
-        private static string GetRoutePrefix(RoutePrefixAttribute routePrefixAttribute, MethodInfo actionMethod, RouteConventionAttribute convention)
-        {
-            // Return an explicitly defined route prefix, if defined
-            if (routePrefixAttribute != null)
-                return routePrefixAttribute.Url;
-
-            // Otherwise, if this is a convention-based controller, get the convention-based prefix
-            if (convention != null)
-                return convention.GetDefaultRoutePrefix(actionMethod);
-
-            return null;
-        }
-
-        private static ICollection<RouteDefaultAttribute> GetDefaultAttributes(MethodInfo actionMethod, string routeName,
-                                                                               RouteConventionAttribute convention)
-        {
-            var defaultAttributes = new List<RouteDefaultAttribute>();
-
-            // Yield explicitly defined default attributes first
-            defaultAttributes.AddRange(
-                from defaultAttribute in actionMethod.GetCustomAttributes<RouteDefaultAttribute>(false)
-                where !defaultAttribute.ForRouteNamed.HasValue() ||
-                      defaultAttribute.ForRouteNamed == routeName
-                select defaultAttribute);
-
-            // Yield convention-based defaults next
-            if (convention != null)
-                defaultAttributes.AddRange(convention.GetRouteDefaultAttributes(actionMethod));
-
-            return defaultAttributes.ToList();
-        }
-
-        private static ICollection<RouteConstraintAttribute> GetConstraintAttributes(MethodInfo actionMethod,
-                                                                                     string routeName,
-                                                                                     RouteConventionAttribute convention)
-        {
-            var constraintAttributes = new List<RouteConstraintAttribute>();
-
-            // Yield explicitly defined constraint attributes first
-            constraintAttributes.AddRange(
-                from constraintAttribute in actionMethod.GetCustomAttributes<RouteConstraintAttribute>(false)
-                where !constraintAttribute.ForRouteNamed.HasValue() ||
-                      constraintAttribute.ForRouteNamed == routeName
-                select constraintAttribute);
-
-            // Yield convention-based constraints next
-            if (convention != null)
-                constraintAttributes.AddRange(convention.GetRouteConstraintAtributes(actionMethod));
-
-            return constraintAttributes.ToList();
-        }
-    }
->>>>>>> b3e28079
 }