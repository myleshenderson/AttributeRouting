<<<<<<< HEAD
﻿<?xml version="1.0" encoding="utf-8"?>
<Project ToolsVersion="4.0" DefaultTargets="Build" xmlns="http://schemas.microsoft.com/developer/msbuild/2003">
  <PropertyGroup>
    <Configuration Condition=" '$(Configuration)' == '' ">Debug</Configuration>
    <Platform Condition=" '$(Platform)' == '' ">AnyCPU</Platform>
    <ProductVersion>8.0.30703</ProductVersion>
    <SchemaVersion>2.0</SchemaVersion>
    <ProjectGuid>{871A79CF-C705-4C6B-8938-F9AA1E02AEA4}</ProjectGuid>
    <OutputType>Library</OutputType>
    <AppDesignerFolder>Properties</AppDesignerFolder>
    <RootNamespace>AttributeRouting</RootNamespace>
    <AssemblyName>AttributeRouting</AssemblyName>
    <TargetFrameworkVersion>v4.0</TargetFrameworkVersion>
    <FileAlignment>512</FileAlignment>
    <SccProjectName>
    </SccProjectName>
    <SccLocalPath>
    </SccLocalPath>
    <SccAuxPath>
    </SccAuxPath>
    <SccProvider>
    </SccProvider>
    <SolutionDir Condition="$(SolutionDir) == '' Or $(SolutionDir) == '*Undefined*'">..\..\src\</SolutionDir>
    <RestorePackages>true</RestorePackages>
  </PropertyGroup>
  <PropertyGroup Condition=" '$(Configuration)|$(Platform)' == 'Debug|AnyCPU' ">
    <DebugSymbols>true</DebugSymbols>
    <DebugType>full</DebugType>
    <Optimize>false</Optimize>
    <OutputPath>bin\Debug\</OutputPath>
    <DefineConstants>DEBUG;TRACE</DefineConstants>
    <ErrorReport>prompt</ErrorReport>
    <WarningLevel>4</WarningLevel>
    <DocumentationFile>bin\Debug\AttributeRouting.xml</DocumentationFile>
  </PropertyGroup>
  <PropertyGroup Condition=" '$(Configuration)|$(Platform)' == 'Release|AnyCPU' ">
    <DebugType>pdbonly</DebugType>
    <Optimize>true</Optimize>
    <OutputPath>bin\Release\</OutputPath>
    <DefineConstants>TRACE</DefineConstants>
    <ErrorReport>prompt</ErrorReport>
    <WarningLevel>4</WarningLevel>
    <DocumentationFile>bin\Release\AttributeRouting.xml</DocumentationFile>
  </PropertyGroup>
  <ItemGroup>
    <Reference Include="System" />
    <Reference Include="System.Core" />
    <Reference Include="System.Xml.Linq" />
    <Reference Include="System.Data.DataSetExtensions" />
    <Reference Include="Microsoft.CSharp" />
    <Reference Include="System.Data" />
    <Reference Include="System.Xml" />
  </ItemGroup>
  <ItemGroup>
    <Compile Include="..\SharedAssemblyInfo.cs">
      <Link>SharedAssemblyInfo.cs</Link>
    </Compile>
    <Compile Include="AreaConfiguration.cs" />
    <Compile Include="AttributeRoutingConfigurationBase.cs" />
    <Compile Include="Constraints\IRegexRouteConstraint.cs" />
    <Compile Include="Constraints\IRestfulHttpMethodConstraint.cs" />
    <Compile Include="Constraints\IAttributeRouteConstraint.cs" />
    <Compile Include="Constraints\RegexRouteConstraintBase.cs" />
    <Compile Include="DELETEAttribute.cs" />
    <Compile Include="Framework\Factories\IAttributeRouteFactory.cs" />
    <Compile Include="Framework\Factories\IConstraintFactory.cs" />
    <Compile Include="Framework\Factories\IParameterFactory.cs" />
    <Compile Include="Framework\IAttributeRoute.cs" />
    <Compile Include="Framework\Localization\ControllerTranslationBuilder.cs" />
    <Compile Include="GETAttribute.cs" />
    <Compile Include="Helpers\ExpressionHelper.cs" />
    <Compile Include="Helpers\ObjectExtensions.cs" />
    <Compile Include="Helpers\ReflectionExtensions.cs" />
    <Compile Include="Helpers\StringExtensions.cs" />
    <Compile Include="Framework\Localization\TranslationBuilder.cs" />
    <Compile Include="Framework\Localization\FluentTranslationProvider.cs" />
    <Compile Include="Framework\Localization\TranslationKeyGenerator.cs" />
    <Compile Include="Framework\Localization\TranslationProviderBase.cs" />
    <Compile Include="Framework\Localization\TranslationsDictionary.cs" />
    <Compile Include="IRouteAttribute.cs" />
    <Compile Include="Framework\RouteBuilder.cs" />
    <Compile Include="Framework\AttributeRoutingException.cs" />
    <Compile Include="IRouteConvention.cs" />
    <Compile Include="Logging\AttributeRouteInfo.cs" />
    <Compile Include="Logging\LogWriter.cs" />
    <Compile Include="POSTAttribute.cs" />
    <Compile Include="PUTAttribute.cs" />
    <Compile Include="RouteAttribute.cs" />
    <Compile Include="RouteConstraintAttributeBase.cs" />
    <Compile Include="RouteConventionAttribute.cs" />
    <Compile Include="RoutePrefixAttribute.cs" />
    <Compile Include="RouteAreaAttribute.cs" />
    <Compile Include="RouteDefaultAttribute.cs" />
    <Compile Include="Properties\AssemblyInfo.cs" />
    <Compile Include="Framework\RouteSpecification.cs" />
    <Compile Include="Framework\RouteReflector.cs" />
  </ItemGroup>
  <Import Project="$(MSBuildToolsPath)\Microsoft.CSharp.targets" />
  <PropertyGroup>
    <PostBuildEvent>
    </PostBuildEvent>
  </PropertyGroup>
  <Import Project="$(SolutionDir)\.nuget\nuget.targets" />
  <!-- To modify your build process, add your task inside one of the targets below and uncomment it. 
       Other similar extension points exist, see Microsoft.Common.targets.
  <Target Name="BeforeBuild">
  </Target>
  <Target Name="AfterBuild">
  </Target>
  -->
=======
﻿<?xml version="1.0" encoding="utf-8"?>
<Project ToolsVersion="4.0" DefaultTargets="Build" xmlns="http://schemas.microsoft.com/developer/msbuild/2003">
  <PropertyGroup>
    <Configuration Condition=" '$(Configuration)' == '' ">Debug</Configuration>
    <Platform Condition=" '$(Platform)' == '' ">AnyCPU</Platform>
    <ProductVersion>8.0.30703</ProductVersion>
    <SchemaVersion>2.0</SchemaVersion>
    <ProjectGuid>{871A79CF-C705-4C6B-8938-F9AA1E02AEA4}</ProjectGuid>
    <OutputType>Library</OutputType>
    <AppDesignerFolder>Properties</AppDesignerFolder>
    <RootNamespace>AttributeRouting</RootNamespace>
    <AssemblyName>AttributeRouting</AssemblyName>
    <TargetFrameworkVersion>v4.0</TargetFrameworkVersion>
    <FileAlignment>512</FileAlignment>
    <SccProjectName>
    </SccProjectName>
    <SccLocalPath>
    </SccLocalPath>
    <SccAuxPath>
    </SccAuxPath>
    <SccProvider>
    </SccProvider>
    <SolutionDir Condition="$(SolutionDir) == '' Or $(SolutionDir) == '*Undefined*'">..\..\src\</SolutionDir>
    <RestorePackages>true</RestorePackages>
  </PropertyGroup>
  <PropertyGroup Condition=" '$(Configuration)|$(Platform)' == 'Debug|AnyCPU' ">
    <DebugSymbols>true</DebugSymbols>
    <DebugType>full</DebugType>
    <Optimize>false</Optimize>
    <OutputPath>bin\Debug\</OutputPath>
    <DefineConstants>DEBUG;TRACE</DefineConstants>
    <ErrorReport>prompt</ErrorReport>
    <WarningLevel>4</WarningLevel>
    <DocumentationFile>bin\Debug\AttributeRouting.xml</DocumentationFile>
  </PropertyGroup>
  <PropertyGroup Condition=" '$(Configuration)|$(Platform)' == 'Release|AnyCPU' ">
    <DebugType>pdbonly</DebugType>
    <Optimize>true</Optimize>
    <OutputPath>bin\Release\</OutputPath>
    <DefineConstants>TRACE</DefineConstants>
    <ErrorReport>prompt</ErrorReport>
    <WarningLevel>4</WarningLevel>
    <DocumentationFile>bin\Release\AttributeRouting.xml</DocumentationFile>
  </PropertyGroup>
  <ItemGroup>
    <Reference Include="System" />
    <Reference Include="System.Core" />
    <Reference Include="System.Web" />
    <Reference Include="System.Web.Abstractions" />
    <Reference Include="System.Web.Mvc, Version=2.0.0.0, Culture=neutral, PublicKeyToken=31bf3856ad364e35, processorArchitecture=MSIL" />
    <Reference Include="System.Web.Routing" />
    <Reference Include="System.Xml.Linq" />
    <Reference Include="System.Data.DataSetExtensions" />
    <Reference Include="Microsoft.CSharp" />
    <Reference Include="System.Data" />
    <Reference Include="System.Xml" />
  </ItemGroup>
  <ItemGroup>
    <Compile Include="AreaConfiguration.cs" />
    <Compile Include="Framework\Localization\ControllerTranslationBuilder.cs" />
    <Compile Include="Helpers\ExpressionHelper.cs" />
    <Compile Include="Helpers\HttpRequestBaseExtensions.cs" />
    <Compile Include="Helpers\ObjectExtensions.cs" />
    <Compile Include="Helpers\ReflectionExtensions.cs" />
    <Compile Include="Helpers\StringExtensions.cs" />
    <Compile Include="Framework\Localization\TranslationBuilder.cs" />
    <Compile Include="Framework\Localization\FluentTranslationProvider.cs" />
    <Compile Include="Framework\Localization\TranslationKeyGenerator.cs" />
    <Compile Include="Framework\Localization\TranslationProviderBase.cs" />
    <Compile Include="Framework\Localization\TranslationsDictionary.cs" />
    <Compile Include="RestfulRouteConventionAttribute.cs" />
    <Compile Include="Framework\RouteBuilder.cs" />
    <Compile Include="Framework\AttributeRoutingException.cs" />
    <Compile Include="DELETEAttribute.cs" />
    <Compile Include="Helpers\MvcExtensions.cs" />
    <Compile Include="GETAttribute.cs" />
    <Compile Include="Logging\LogRoutesHandler.cs" />
    <Compile Include="RouteConventionAttribute.cs" />
    <Compile Include="RoutePrefixAttribute.cs" />
    <Compile Include="RegexRouteConstraint.cs" />
    <Compile Include="RegexRouteConstraintAttribute.cs" />
    <Compile Include="RouteAreaAttribute.cs" />
    <Compile Include="RouteConstraintAttribute.cs" />
    <Compile Include="RouteDefaultAttribute.cs" />
    <Compile Include="AttributeRoutingConfiguration.cs" />
    <Compile Include="POSTAttribute.cs" />
    <Compile Include="Properties\AssemblyInfo.cs" />
    <Compile Include="PUTAttribute.cs" />
    <Compile Include="RestfulHttpMethodConstraint.cs" />
    <Compile Include="Framework\RouteSpecification.cs" />
    <Compile Include="RouteAttribute.cs" />
    <Compile Include="RouteCollectionExtensions.cs" />
    <Compile Include="Framework\AttributeRoute.cs" />
    <Compile Include="Framework\RouteReflector.cs" />
    <Compile Include="Logging\LoggingExtensions.cs" />
  </ItemGroup>
  <ItemGroup>
    <EmbeddedResource Include="Logging\LogRoutes.html" />
  </ItemGroup>
  <Import Project="$(MSBuildToolsPath)\Microsoft.CSharp.targets" />
  <PropertyGroup>
    <PostBuildEvent>
    </PostBuildEvent>
  </PropertyGroup>
  <Import Project="$(SolutionDir)\.nuget\nuget.targets" />
  <!-- To modify your build process, add your task inside one of the targets below and uncomment it. 
       Other similar extension points exist, see Microsoft.Common.targets.
  <Target Name="BeforeBuild">
  </Target>
  <Target Name="AfterBuild">
  </Target>
  -->
>>>>>>> ad8ab42a
</Project><|MERGE_RESOLUTION|>--- conflicted
+++ resolved
@@ -1,4 +1,3 @@
-<<<<<<< HEAD
 ﻿<?xml version="1.0" encoding="utf-8"?>
 <Project ToolsVersion="4.0" DefaultTargets="Build" xmlns="http://schemas.microsoft.com/developer/msbuild/2003">
   <PropertyGroup>
@@ -109,118 +108,4 @@
   <Target Name="AfterBuild">
   </Target>
   -->
-=======
-﻿<?xml version="1.0" encoding="utf-8"?>
-<Project ToolsVersion="4.0" DefaultTargets="Build" xmlns="http://schemas.microsoft.com/developer/msbuild/2003">
-  <PropertyGroup>
-    <Configuration Condition=" '$(Configuration)' == '' ">Debug</Configuration>
-    <Platform Condition=" '$(Platform)' == '' ">AnyCPU</Platform>
-    <ProductVersion>8.0.30703</ProductVersion>
-    <SchemaVersion>2.0</SchemaVersion>
-    <ProjectGuid>{871A79CF-C705-4C6B-8938-F9AA1E02AEA4}</ProjectGuid>
-    <OutputType>Library</OutputType>
-    <AppDesignerFolder>Properties</AppDesignerFolder>
-    <RootNamespace>AttributeRouting</RootNamespace>
-    <AssemblyName>AttributeRouting</AssemblyName>
-    <TargetFrameworkVersion>v4.0</TargetFrameworkVersion>
-    <FileAlignment>512</FileAlignment>
-    <SccProjectName>
-    </SccProjectName>
-    <SccLocalPath>
-    </SccLocalPath>
-    <SccAuxPath>
-    </SccAuxPath>
-    <SccProvider>
-    </SccProvider>
-    <SolutionDir Condition="$(SolutionDir) == '' Or $(SolutionDir) == '*Undefined*'">..\..\src\</SolutionDir>
-    <RestorePackages>true</RestorePackages>
-  </PropertyGroup>
-  <PropertyGroup Condition=" '$(Configuration)|$(Platform)' == 'Debug|AnyCPU' ">
-    <DebugSymbols>true</DebugSymbols>
-    <DebugType>full</DebugType>
-    <Optimize>false</Optimize>
-    <OutputPath>bin\Debug\</OutputPath>
-    <DefineConstants>DEBUG;TRACE</DefineConstants>
-    <ErrorReport>prompt</ErrorReport>
-    <WarningLevel>4</WarningLevel>
-    <DocumentationFile>bin\Debug\AttributeRouting.xml</DocumentationFile>
-  </PropertyGroup>
-  <PropertyGroup Condition=" '$(Configuration)|$(Platform)' == 'Release|AnyCPU' ">
-    <DebugType>pdbonly</DebugType>
-    <Optimize>true</Optimize>
-    <OutputPath>bin\Release\</OutputPath>
-    <DefineConstants>TRACE</DefineConstants>
-    <ErrorReport>prompt</ErrorReport>
-    <WarningLevel>4</WarningLevel>
-    <DocumentationFile>bin\Release\AttributeRouting.xml</DocumentationFile>
-  </PropertyGroup>
-  <ItemGroup>
-    <Reference Include="System" />
-    <Reference Include="System.Core" />
-    <Reference Include="System.Web" />
-    <Reference Include="System.Web.Abstractions" />
-    <Reference Include="System.Web.Mvc, Version=2.0.0.0, Culture=neutral, PublicKeyToken=31bf3856ad364e35, processorArchitecture=MSIL" />
-    <Reference Include="System.Web.Routing" />
-    <Reference Include="System.Xml.Linq" />
-    <Reference Include="System.Data.DataSetExtensions" />
-    <Reference Include="Microsoft.CSharp" />
-    <Reference Include="System.Data" />
-    <Reference Include="System.Xml" />
-  </ItemGroup>
-  <ItemGroup>
-    <Compile Include="AreaConfiguration.cs" />
-    <Compile Include="Framework\Localization\ControllerTranslationBuilder.cs" />
-    <Compile Include="Helpers\ExpressionHelper.cs" />
-    <Compile Include="Helpers\HttpRequestBaseExtensions.cs" />
-    <Compile Include="Helpers\ObjectExtensions.cs" />
-    <Compile Include="Helpers\ReflectionExtensions.cs" />
-    <Compile Include="Helpers\StringExtensions.cs" />
-    <Compile Include="Framework\Localization\TranslationBuilder.cs" />
-    <Compile Include="Framework\Localization\FluentTranslationProvider.cs" />
-    <Compile Include="Framework\Localization\TranslationKeyGenerator.cs" />
-    <Compile Include="Framework\Localization\TranslationProviderBase.cs" />
-    <Compile Include="Framework\Localization\TranslationsDictionary.cs" />
-    <Compile Include="RestfulRouteConventionAttribute.cs" />
-    <Compile Include="Framework\RouteBuilder.cs" />
-    <Compile Include="Framework\AttributeRoutingException.cs" />
-    <Compile Include="DELETEAttribute.cs" />
-    <Compile Include="Helpers\MvcExtensions.cs" />
-    <Compile Include="GETAttribute.cs" />
-    <Compile Include="Logging\LogRoutesHandler.cs" />
-    <Compile Include="RouteConventionAttribute.cs" />
-    <Compile Include="RoutePrefixAttribute.cs" />
-    <Compile Include="RegexRouteConstraint.cs" />
-    <Compile Include="RegexRouteConstraintAttribute.cs" />
-    <Compile Include="RouteAreaAttribute.cs" />
-    <Compile Include="RouteConstraintAttribute.cs" />
-    <Compile Include="RouteDefaultAttribute.cs" />
-    <Compile Include="AttributeRoutingConfiguration.cs" />
-    <Compile Include="POSTAttribute.cs" />
-    <Compile Include="Properties\AssemblyInfo.cs" />
-    <Compile Include="PUTAttribute.cs" />
-    <Compile Include="RestfulHttpMethodConstraint.cs" />
-    <Compile Include="Framework\RouteSpecification.cs" />
-    <Compile Include="RouteAttribute.cs" />
-    <Compile Include="RouteCollectionExtensions.cs" />
-    <Compile Include="Framework\AttributeRoute.cs" />
-    <Compile Include="Framework\RouteReflector.cs" />
-    <Compile Include="Logging\LoggingExtensions.cs" />
-  </ItemGroup>
-  <ItemGroup>
-    <EmbeddedResource Include="Logging\LogRoutes.html" />
-  </ItemGroup>
-  <Import Project="$(MSBuildToolsPath)\Microsoft.CSharp.targets" />
-  <PropertyGroup>
-    <PostBuildEvent>
-    </PostBuildEvent>
-  </PropertyGroup>
-  <Import Project="$(SolutionDir)\.nuget\nuget.targets" />
-  <!-- To modify your build process, add your task inside one of the targets below and uncomment it. 
-       Other similar extension points exist, see Microsoft.Common.targets.
-  <Target Name="BeforeBuild">
-  </Target>
-  <Target Name="AfterBuild">
-  </Target>
-  -->
->>>>>>> ad8ab42a
 </Project>