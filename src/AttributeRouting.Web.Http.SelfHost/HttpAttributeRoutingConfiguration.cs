﻿using System.Web.Http.Routing;
using AttributeRouting.Framework.Factories;
using AttributeRouting.Web.Http.Constraints;
using AttributeRouting.Web.Http.SelfHost.Framework.Factories;

namespace AttributeRouting.Web.Http.SelfHost
{
    public class HttpAttributeRoutingConfiguration : HttpAttributeRoutingConfigurationBase
    {
        private readonly IAttributeRouteFactory _attributeFactory;
        private readonly IRouteConstraintFactory _routeConstraintFactory;
        private readonly IParameterFactory _parameterFactory;

        public HttpAttributeRoutingConfiguration()
        {
            _attributeFactory = new AttributeRouteFactory(this);
            _routeConstraintFactory = new RouteConstraintFactory(this);
            _parameterFactory = new RouteParameterFactory();

<<<<<<< HEAD
            CurrentUICultureResolver = (ctx, data) => Thread.CurrentThread.CurrentUICulture.Name;

            RegisterDefaultInlineRouteConstraints<IHttpRouteConstraint>(typeof(RegexRouteConstraint).Assembly);
=======
            RegisterDefaultInlineRouteConstraints<IHttpRouteConstraint>(typeof(RegexRouteConstraintAttribute).Assembly);
>>>>>>> 17e6c8ec
        }

        /// <summary>
        /// Attribute factory
        /// </summary>
        public override IAttributeRouteFactory AttributeFactory
        {
            get { return _attributeFactory; }
        }

        /// <summary>
        /// Constraint factory
        /// </summary>
        public override IRouteConstraintFactory RouteConstraintFactory
        {
            get { return _routeConstraintFactory; }
        }

        /// <summary>
        /// Parameter factory
        /// </summary>
        public override IParameterFactory ParameterFactory
        {
            get { return _parameterFactory; }
        }

        /// <summary>
        /// Automatically applies the specified constaint against url parameters
        /// with names that match the given regular expression.
        /// </summary>
        /// <param name="keyRegex">The regex used to match url parameter names</param>
        /// <param name="constraint">The constraint to apply to matched parameters</param>
        public void AddDefaultRouteConstraint(string keyRegex, IHttpRouteConstraint constraint)
        {
            base.AddDefaultRouteConstraint(keyRegex, constraint);
        }
    }
}<|MERGE_RESOLUTION|>--- conflicted
+++ resolved
@@ -1,64 +1,58 @@
-﻿using System.Web.Http.Routing;
-using AttributeRouting.Framework.Factories;
-using AttributeRouting.Web.Http.Constraints;
-using AttributeRouting.Web.Http.SelfHost.Framework.Factories;
-
-namespace AttributeRouting.Web.Http.SelfHost
-{
-    public class HttpAttributeRoutingConfiguration : HttpAttributeRoutingConfigurationBase
-    {
-        private readonly IAttributeRouteFactory _attributeFactory;
-        private readonly IRouteConstraintFactory _routeConstraintFactory;
-        private readonly IParameterFactory _parameterFactory;
-
-        public HttpAttributeRoutingConfiguration()
-        {
-            _attributeFactory = new AttributeRouteFactory(this);
-            _routeConstraintFactory = new RouteConstraintFactory(this);
-            _parameterFactory = new RouteParameterFactory();
-
-<<<<<<< HEAD
-            CurrentUICultureResolver = (ctx, data) => Thread.CurrentThread.CurrentUICulture.Name;
-
-            RegisterDefaultInlineRouteConstraints<IHttpRouteConstraint>(typeof(RegexRouteConstraint).Assembly);
-=======
-            RegisterDefaultInlineRouteConstraints<IHttpRouteConstraint>(typeof(RegexRouteConstraintAttribute).Assembly);
->>>>>>> 17e6c8ec
-        }
-
-        /// <summary>
-        /// Attribute factory
-        /// </summary>
-        public override IAttributeRouteFactory AttributeFactory
-        {
-            get { return _attributeFactory; }
-        }
-
-        /// <summary>
-        /// Constraint factory
-        /// </summary>
-        public override IRouteConstraintFactory RouteConstraintFactory
-        {
-            get { return _routeConstraintFactory; }
-        }
-
-        /// <summary>
-        /// Parameter factory
-        /// </summary>
-        public override IParameterFactory ParameterFactory
-        {
-            get { return _parameterFactory; }
-        }
-
-        /// <summary>
-        /// Automatically applies the specified constaint against url parameters
-        /// with names that match the given regular expression.
-        /// </summary>
-        /// <param name="keyRegex">The regex used to match url parameter names</param>
-        /// <param name="constraint">The constraint to apply to matched parameters</param>
-        public void AddDefaultRouteConstraint(string keyRegex, IHttpRouteConstraint constraint)
-        {
-            base.AddDefaultRouteConstraint(keyRegex, constraint);
-        }
-    }
-}+﻿using System.Web.Http.Routing;
+using AttributeRouting.Framework.Factories;
+using AttributeRouting.Web.Http.Constraints;
+using AttributeRouting.Web.Http.SelfHost.Framework.Factories;
+
+namespace AttributeRouting.Web.Http.SelfHost
+{
+    public class HttpAttributeRoutingConfiguration : HttpAttributeRoutingConfigurationBase
+    {
+        private readonly IAttributeRouteFactory _attributeFactory;
+        private readonly IRouteConstraintFactory _routeConstraintFactory;
+        private readonly IParameterFactory _parameterFactory;
+
+        public HttpAttributeRoutingConfiguration()
+        {
+            _attributeFactory = new AttributeRouteFactory(this);
+            _routeConstraintFactory = new RouteConstraintFactory(this);
+            _parameterFactory = new RouteParameterFactory();
+
+            RegisterDefaultInlineRouteConstraints<IHttpRouteConstraint>(typeof(RegexRouteConstraint).Assembly);
+        }
+
+        /// <summary>
+        /// Attribute factory
+        /// </summary>
+        public override IAttributeRouteFactory AttributeFactory
+        {
+            get { return _attributeFactory; }
+        }
+
+        /// <summary>
+        /// Constraint factory
+        /// </summary>
+        public override IRouteConstraintFactory RouteConstraintFactory
+        {
+            get { return _routeConstraintFactory; }
+        }
+
+        /// <summary>
+        /// Parameter factory
+        /// </summary>
+        public override IParameterFactory ParameterFactory
+        {
+            get { return _parameterFactory; }
+        }
+
+        /// <summary>
+        /// Automatically applies the specified constaint against url parameters
+        /// with names that match the given regular expression.
+        /// </summary>
+        /// <param name="keyRegex">The regex used to match url parameter names</param>
+        /// <param name="constraint">The constraint to apply to matched parameters</param>
+        public void AddDefaultRouteConstraint(string keyRegex, IHttpRouteConstraint constraint)
+        {
+            base.AddDefaultRouteConstraint(keyRegex, constraint);
+        }
+    }
+}