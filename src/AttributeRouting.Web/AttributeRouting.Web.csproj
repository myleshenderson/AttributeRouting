﻿<?xml version="1.0" encoding="utf-8"?>
<Project ToolsVersion="4.0" DefaultTargets="Build" xmlns="http://schemas.microsoft.com/developer/msbuild/2003">
  <PropertyGroup>
    <Configuration Condition=" '$(Configuration)' == '' ">Debug</Configuration>
    <Platform Condition=" '$(Platform)' == '' ">AnyCPU</Platform>
    <ProductVersion>8.0.30703</ProductVersion>
    <SchemaVersion>2.0</SchemaVersion>
    <ProjectGuid>{C91C065B-A821-4890-9F31-F9E245D804D1}</ProjectGuid>
    <OutputType>Library</OutputType>
    <AppDesignerFolder>Properties</AppDesignerFolder>
    <RootNamespace>AttributeRouting.Web</RootNamespace>
    <AssemblyName>AttributeRouting.Web</AssemblyName>
    <TargetFrameworkVersion>v4.0</TargetFrameworkVersion>
    <FileAlignment>512</FileAlignment>
    <SolutionDir Condition="$(SolutionDir) == '' Or $(SolutionDir) == '*Undefined*'">..\..\src\</SolutionDir>
    <RestorePackages>true</RestorePackages>
  </PropertyGroup>
  <PropertyGroup Condition=" '$(Configuration)|$(Platform)' == 'Debug|AnyCPU' ">
    <DebugSymbols>true</DebugSymbols>
    <DebugType>full</DebugType>
    <Optimize>false</Optimize>
    <OutputPath>bin\Debug\</OutputPath>
    <DefineConstants>DEBUG;TRACE</DefineConstants>
    <ErrorReport>prompt</ErrorReport>
    <WarningLevel>4</WarningLevel>
    <DocumentationFile>
    </DocumentationFile>
  </PropertyGroup>
  <PropertyGroup Condition=" '$(Configuration)|$(Platform)' == 'Release|AnyCPU' ">
    <DebugType>pdbonly</DebugType>
    <Optimize>true</Optimize>
    <OutputPath>bin\Release\</OutputPath>
    <DefineConstants>TRACE</DefineConstants>
    <ErrorReport>prompt</ErrorReport>
    <WarningLevel>4</WarningLevel>
    <DocumentationFile>bin\Release\AttributeRouting.Web.xml</DocumentationFile>
    <NoWarn>1591, 1587</NoWarn>
  </PropertyGroup>
  <ItemGroup>
    <Reference Include="System" />
    <Reference Include="System.Core" />
    <Reference Include="System.Web" />
    <Reference Include="System.Web.Abstractions" />
    <Reference Include="System.Web.Extensions" />
    <Reference Include="System.Web.Routing" />
    <Reference Include="System.Xml.Linq" />
    <Reference Include="System.Data.DataSetExtensions" />
    <Reference Include="Microsoft.CSharp" />
    <Reference Include="System.Data" />
    <Reference Include="System.Xml" />
  </ItemGroup>
  <ItemGroup>
    <Compile Include="..\SharedAssemblyInfo.cs">
      <Link>SharedAssemblyInfo.cs</Link>
    </Compile>
    <Compile Include="Constraints\AlphaRouteConstraint.cs" />
    <Compile Include="Constraints\CompoundRouteConstraintWrapper.cs" />
    <Compile Include="Constraints\EnumRouteConstraint.cs" />
    <Compile Include="Constraints\LengthRouteConstraint.cs" />
    <Compile Include="Constraints\MaxLengthRouteConstraint.cs" />
    <Compile Include="Constraints\MaxRouteConstraint.cs" />
    <Compile Include="Constraints\MinLengthRouteConstraint.cs" />
    <Compile Include="Constraints\MinRouteConstraint.cs" />
    <Compile Include="Constraints\RangeRouteConstraint.cs" />
    <Compile Include="Constraints\RegexRouteConstraint.cs" />
    <Compile Include="Constraints\TypeOfRouteConstraints.cs" />
<<<<<<< HEAD
    <Compile Include="Framework\AttributeRoute.cs" />
=======
    <Compile Include="RegexRouteConstraintAttribute.cs" />
>>>>>>> 17e6c8ec
    <Compile Include="Constraints\RestfulHttpMethodConstraint.cs" />
    <Compile Include="Logging\LoggingExtensions.cs" />
    <Compile Include="Logging\LogRoutesHandler.cs" />
    <Compile Include="Helpers\HttpRequestBaseExtensions.cs" />
    <Compile Include="WebAttributeRoutingConfigurationBase.cs" />
    <Compile Include="Properties\AssemblyInfo.cs" />
  </ItemGroup>
  <ItemGroup>
    <ProjectReference Include="..\AttributeRouting\AttributeRouting.csproj">
      <Project>{871A79CF-C705-4C6B-8938-F9AA1E02AEA4}</Project>
      <Name>AttributeRouting</Name>
    </ProjectReference>
  </ItemGroup>
  <ItemGroup>
    <EmbeddedResource Include="Logging\LogRoutes.html" />
  </ItemGroup>
  <ItemGroup>
    <Folder Include="Framework\" />
  </ItemGroup>
  <Import Project="$(MSBuildToolsPath)\Microsoft.CSharp.targets" />
  <Import Project="$(SolutionDir)\.nuget\nuget.targets" />
  <!-- To modify your build process, add your task inside one of the targets below and uncomment it. 
       Other similar extension points exist, see Microsoft.Common.targets.
  <Target Name="BeforeBuild">
  </Target>
  <Target Name="AfterBuild">
  </Target>
  -->
</Project><|MERGE_RESOLUTION|>--- conflicted
+++ resolved
@@ -1,100 +1,95 @@
-﻿<?xml version="1.0" encoding="utf-8"?>
-<Project ToolsVersion="4.0" DefaultTargets="Build" xmlns="http://schemas.microsoft.com/developer/msbuild/2003">
-  <PropertyGroup>
-    <Configuration Condition=" '$(Configuration)' == '' ">Debug</Configuration>
-    <Platform Condition=" '$(Platform)' == '' ">AnyCPU</Platform>
-    <ProductVersion>8.0.30703</ProductVersion>
-    <SchemaVersion>2.0</SchemaVersion>
-    <ProjectGuid>{C91C065B-A821-4890-9F31-F9E245D804D1}</ProjectGuid>
-    <OutputType>Library</OutputType>
-    <AppDesignerFolder>Properties</AppDesignerFolder>
-    <RootNamespace>AttributeRouting.Web</RootNamespace>
-    <AssemblyName>AttributeRouting.Web</AssemblyName>
-    <TargetFrameworkVersion>v4.0</TargetFrameworkVersion>
-    <FileAlignment>512</FileAlignment>
-    <SolutionDir Condition="$(SolutionDir) == '' Or $(SolutionDir) == '*Undefined*'">..\..\src\</SolutionDir>
-    <RestorePackages>true</RestorePackages>
-  </PropertyGroup>
-  <PropertyGroup Condition=" '$(Configuration)|$(Platform)' == 'Debug|AnyCPU' ">
-    <DebugSymbols>true</DebugSymbols>
-    <DebugType>full</DebugType>
-    <Optimize>false</Optimize>
-    <OutputPath>bin\Debug\</OutputPath>
-    <DefineConstants>DEBUG;TRACE</DefineConstants>
-    <ErrorReport>prompt</ErrorReport>
-    <WarningLevel>4</WarningLevel>
-    <DocumentationFile>
-    </DocumentationFile>
-  </PropertyGroup>
-  <PropertyGroup Condition=" '$(Configuration)|$(Platform)' == 'Release|AnyCPU' ">
-    <DebugType>pdbonly</DebugType>
-    <Optimize>true</Optimize>
-    <OutputPath>bin\Release\</OutputPath>
-    <DefineConstants>TRACE</DefineConstants>
-    <ErrorReport>prompt</ErrorReport>
-    <WarningLevel>4</WarningLevel>
-    <DocumentationFile>bin\Release\AttributeRouting.Web.xml</DocumentationFile>
-    <NoWarn>1591, 1587</NoWarn>
-  </PropertyGroup>
-  <ItemGroup>
-    <Reference Include="System" />
-    <Reference Include="System.Core" />
-    <Reference Include="System.Web" />
-    <Reference Include="System.Web.Abstractions" />
-    <Reference Include="System.Web.Extensions" />
-    <Reference Include="System.Web.Routing" />
-    <Reference Include="System.Xml.Linq" />
-    <Reference Include="System.Data.DataSetExtensions" />
-    <Reference Include="Microsoft.CSharp" />
-    <Reference Include="System.Data" />
-    <Reference Include="System.Xml" />
-  </ItemGroup>
-  <ItemGroup>
-    <Compile Include="..\SharedAssemblyInfo.cs">
-      <Link>SharedAssemblyInfo.cs</Link>
-    </Compile>
-    <Compile Include="Constraints\AlphaRouteConstraint.cs" />
-    <Compile Include="Constraints\CompoundRouteConstraintWrapper.cs" />
-    <Compile Include="Constraints\EnumRouteConstraint.cs" />
-    <Compile Include="Constraints\LengthRouteConstraint.cs" />
-    <Compile Include="Constraints\MaxLengthRouteConstraint.cs" />
-    <Compile Include="Constraints\MaxRouteConstraint.cs" />
-    <Compile Include="Constraints\MinLengthRouteConstraint.cs" />
-    <Compile Include="Constraints\MinRouteConstraint.cs" />
-    <Compile Include="Constraints\RangeRouteConstraint.cs" />
-    <Compile Include="Constraints\RegexRouteConstraint.cs" />
-    <Compile Include="Constraints\TypeOfRouteConstraints.cs" />
-<<<<<<< HEAD
-    <Compile Include="Framework\AttributeRoute.cs" />
-=======
-    <Compile Include="RegexRouteConstraintAttribute.cs" />
->>>>>>> 17e6c8ec
-    <Compile Include="Constraints\RestfulHttpMethodConstraint.cs" />
-    <Compile Include="Logging\LoggingExtensions.cs" />
-    <Compile Include="Logging\LogRoutesHandler.cs" />
-    <Compile Include="Helpers\HttpRequestBaseExtensions.cs" />
-    <Compile Include="WebAttributeRoutingConfigurationBase.cs" />
-    <Compile Include="Properties\AssemblyInfo.cs" />
-  </ItemGroup>
-  <ItemGroup>
-    <ProjectReference Include="..\AttributeRouting\AttributeRouting.csproj">
-      <Project>{871A79CF-C705-4C6B-8938-F9AA1E02AEA4}</Project>
-      <Name>AttributeRouting</Name>
-    </ProjectReference>
-  </ItemGroup>
-  <ItemGroup>
-    <EmbeddedResource Include="Logging\LogRoutes.html" />
-  </ItemGroup>
-  <ItemGroup>
-    <Folder Include="Framework\" />
-  </ItemGroup>
-  <Import Project="$(MSBuildToolsPath)\Microsoft.CSharp.targets" />
-  <Import Project="$(SolutionDir)\.nuget\nuget.targets" />
-  <!-- To modify your build process, add your task inside one of the targets below and uncomment it. 
-       Other similar extension points exist, see Microsoft.Common.targets.
-  <Target Name="BeforeBuild">
-  </Target>
-  <Target Name="AfterBuild">
-  </Target>
-  -->
-</Project>+﻿<?xml version="1.0" encoding="utf-8"?>
+<Project ToolsVersion="4.0" DefaultTargets="Build" xmlns="http://schemas.microsoft.com/developer/msbuild/2003">
+  <PropertyGroup>
+    <Configuration Condition=" '$(Configuration)' == '' ">Debug</Configuration>
+    <Platform Condition=" '$(Platform)' == '' ">AnyCPU</Platform>
+    <ProductVersion>8.0.30703</ProductVersion>
+    <SchemaVersion>2.0</SchemaVersion>
+    <ProjectGuid>{C91C065B-A821-4890-9F31-F9E245D804D1}</ProjectGuid>
+    <OutputType>Library</OutputType>
+    <AppDesignerFolder>Properties</AppDesignerFolder>
+    <RootNamespace>AttributeRouting.Web</RootNamespace>
+    <AssemblyName>AttributeRouting.Web</AssemblyName>
+    <TargetFrameworkVersion>v4.0</TargetFrameworkVersion>
+    <FileAlignment>512</FileAlignment>
+    <SolutionDir Condition="$(SolutionDir) == '' Or $(SolutionDir) == '*Undefined*'">..\..\src\</SolutionDir>
+    <RestorePackages>true</RestorePackages>
+  </PropertyGroup>
+  <PropertyGroup Condition=" '$(Configuration)|$(Platform)' == 'Debug|AnyCPU' ">
+    <DebugSymbols>true</DebugSymbols>
+    <DebugType>full</DebugType>
+    <Optimize>false</Optimize>
+    <OutputPath>bin\Debug\</OutputPath>
+    <DefineConstants>DEBUG;TRACE</DefineConstants>
+    <ErrorReport>prompt</ErrorReport>
+    <WarningLevel>4</WarningLevel>
+    <DocumentationFile>
+    </DocumentationFile>
+  </PropertyGroup>
+  <PropertyGroup Condition=" '$(Configuration)|$(Platform)' == 'Release|AnyCPU' ">
+    <DebugType>pdbonly</DebugType>
+    <Optimize>true</Optimize>
+    <OutputPath>bin\Release\</OutputPath>
+    <DefineConstants>TRACE</DefineConstants>
+    <ErrorReport>prompt</ErrorReport>
+    <WarningLevel>4</WarningLevel>
+    <DocumentationFile>bin\Release\AttributeRouting.Web.xml</DocumentationFile>
+    <NoWarn>1591, 1587</NoWarn>
+  </PropertyGroup>
+  <ItemGroup>
+    <Reference Include="System" />
+    <Reference Include="System.Core" />
+    <Reference Include="System.Web" />
+    <Reference Include="System.Web.Abstractions" />
+    <Reference Include="System.Web.Extensions" />
+    <Reference Include="System.Web.Routing" />
+    <Reference Include="System.Xml.Linq" />
+    <Reference Include="System.Data.DataSetExtensions" />
+    <Reference Include="Microsoft.CSharp" />
+    <Reference Include="System.Data" />
+    <Reference Include="System.Xml" />
+  </ItemGroup>
+  <ItemGroup>
+    <Compile Include="..\SharedAssemblyInfo.cs">
+      <Link>SharedAssemblyInfo.cs</Link>
+    </Compile>
+    <Compile Include="Constraints\AlphaRouteConstraint.cs" />
+    <Compile Include="Constraints\CompoundRouteConstraintWrapper.cs" />
+    <Compile Include="Constraints\EnumRouteConstraint.cs" />
+    <Compile Include="Constraints\LengthRouteConstraint.cs" />
+    <Compile Include="Constraints\MaxLengthRouteConstraint.cs" />
+    <Compile Include="Constraints\MaxRouteConstraint.cs" />
+    <Compile Include="Constraints\MinLengthRouteConstraint.cs" />
+    <Compile Include="Constraints\MinRouteConstraint.cs" />
+    <Compile Include="Constraints\RangeRouteConstraint.cs" />
+    <Compile Include="Constraints\RegexRouteConstraint.cs" />
+    <Compile Include="Constraints\TypeOfRouteConstraints.cs" />
+    <Compile Include="Constraints\RestfulHttpMethodConstraint.cs" />
+    <Compile Include="Logging\LoggingExtensions.cs" />
+    <Compile Include="Logging\LogRoutesHandler.cs" />
+    <Compile Include="Helpers\HttpRequestBaseExtensions.cs" />
+    <Compile Include="WebAttributeRoutingConfigurationBase.cs" />
+    <Compile Include="Properties\AssemblyInfo.cs" />
+  </ItemGroup>
+  <ItemGroup>
+    <ProjectReference Include="..\AttributeRouting\AttributeRouting.csproj">
+      <Project>{871A79CF-C705-4C6B-8938-F9AA1E02AEA4}</Project>
+      <Name>AttributeRouting</Name>
+    </ProjectReference>
+  </ItemGroup>
+  <ItemGroup>
+    <EmbeddedResource Include="Logging\LogRoutes.html" />
+  </ItemGroup>
+  <ItemGroup>
+    <Folder Include="Framework\" />
+  </ItemGroup>
+  <Import Project="$(MSBuildToolsPath)\Microsoft.CSharp.targets" />
+  <Import Project="$(SolutionDir)\.nuget\nuget.targets" />
+  <!-- To modify your build process, add your task inside one of the targets below and uncomment it. 
+       Other similar extension points exist, see Microsoft.Common.targets.
+  <Target Name="BeforeBuild">
+  </Target>
+  <Target Name="AfterBuild">
+  </Target>
+  -->
+</Project>