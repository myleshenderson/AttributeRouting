<<<<<<< HEAD
using System.Linq;
using AttributeRouting.Framework;
using AttributeRouting.Specs.Subjects;
using AttributeRouting.Web.Mvc;
using AttributeRouting.Web.Mvc.Framework;
using NUnit.Framework;

namespace AttributeRouting.Specs.Tests.Subdomains
{
    public class RouteReflectorTests
    {
        [Test]
        public void Returns_null_for_area_url_when_subdomain_is_specified_and_area_url_is_not_specified()
        {
            var configuration = new AttributeRoutingConfiguration();
            configuration.AddRoutesFromController<SubdomainController>();

            var reflector = new RouteReflector(configuration);
            var specs = reflector.GenerateRouteSpecifications().ToList();

            Assert.That(specs.Count, Is.EqualTo(1));
            Assert.That(specs.Single().Subdomain, Is.EqualTo("users"));
            Assert.That(specs.Single().AreaUrl, Is.Null);
        }

        [Test]
        public void Returns_specified_url_for_area_url_when_both_subdomain_is_specified_and_area_url_is_specified()
        {
            var configuration = new AttributeRoutingConfiguration();
            configuration.AddRoutesFromController<SubdomainWithAreaUrlController>();

            var reflector = new RouteReflector(configuration);
            var specs = reflector.GenerateRouteSpecifications().ToList();

            Assert.That(specs.Count, Is.EqualTo(1));
            Assert.That(specs.Single().Subdomain, Is.EqualTo("private"));
            Assert.That(specs.Single().AreaUrl, Is.EqualTo("admin"));
        }

        [Test]
        public void Returns_subdomain_specified_for_area_via_configuration_object()
        {
            var configuration = new AttributeRoutingConfiguration();
            configuration.AddRoutesFromController<SubdomainController>();
            configuration.MapArea("Users").ToSubdomain("override");

            var reflector = new RouteReflector(configuration);
            var specs = reflector.GenerateRouteSpecifications().ToList();

            var spec = specs.SingleOrDefault();
            Assert.That(spec, Is.Not.Null);
            Assert.That(spec.Subdomain, Is.EqualTo("override"));
            Assert.That(spec.AreaName, Is.EqualTo("Users"));
            Assert.That(spec.AreaUrl, Is.EqualTo(null));
        }
    }
=======
using System.Linq;
using AttributeRouting.Framework;
using AttributeRouting.Specs.Subjects;
using NUnit.Framework;

namespace AttributeRouting.Specs.Tests.Subdomains
{
    public class RouteReflectorTests
    {
        [Test]
        public void Returns_null_for_area_url_when_subdomain_is_specified_and_area_url_is_not_specified()
        {
            var configuration = new AttributeRoutingConfiguration();
            configuration.AddRoutesFromController<SubdomainController>();

            var reflector = new RouteReflector(configuration);
            var specs = reflector.GenerateRouteSpecifications().ToList();

            Assert.That(specs.Count, Is.EqualTo(1));
            Assert.That(specs.Single().Subdomain, Is.EqualTo("users"));
            Assert.That(specs.Single().AreaUrl, Is.Null);
        }

        [Test]
        public void Returns_specified_url_for_area_url_when_both_subdomain_is_specified_and_area_url_is_specified()
        {
            var configuration = new AttributeRoutingConfiguration();
            configuration.AddRoutesFromController<SubdomainWithAreaUrlController>();

            var reflector = new RouteReflector(configuration);
            var specs = reflector.GenerateRouteSpecifications().ToList();

            Assert.That(specs.Count, Is.EqualTo(1));
            Assert.That(specs.Single().Subdomain, Is.EqualTo("private"));
            Assert.That(specs.Single().AreaUrl, Is.EqualTo("admin"));
        }

        [Test]
        public void Returns_subdomain_specified_for_area_via_configuration_object()
        {
            var configuration = new AttributeRoutingConfiguration();
            configuration.AddRoutesFromController<SubdomainController>();
            configuration.MapArea("Users").ToSubdomain("override");

            var reflector = new RouteReflector(configuration);
            var specs = reflector.GenerateRouteSpecifications().ToList();

            var spec = specs.SingleOrDefault();
            Assert.That(spec, Is.Not.Null);
            Assert.That(spec.Subdomain, Is.EqualTo("override"));
            Assert.That(spec.AreaName, Is.EqualTo("Users"));
            Assert.That(spec.AreaUrl, Is.EqualTo(null));
        }

        [Test]
        public void Returns_null_area_url_when_controller_configured_with_subdomain_only_via_configuration_object()
        {
            var configuration = new AttributeRoutingConfiguration();
            configuration.AddRoutesFromController<SubdomainControllerWithoutSubdomainInAttribute>();
            configuration.MapArea("NoSubdomain").ToSubdomain("subdomain");

            var reflector = new RouteReflector(configuration);
            var specs = reflector.GenerateRouteSpecifications().ToList();

            var spec = specs.SingleOrDefault();
            Assert.That(spec, Is.Not.Null);
            Assert.That(spec.Subdomain, Is.EqualTo("subdomain"));
            Assert.That(spec.AreaName, Is.EqualTo("NoSubdomain"));
            Assert.That(spec.AreaUrl, Is.EqualTo(null));
        }
    }
>>>>>>> b3e28079
}<|MERGE_RESOLUTION|>--- conflicted
+++ resolved
@@ -1,64 +1,8 @@
-<<<<<<< HEAD
 using System.Linq;
 using AttributeRouting.Framework;
 using AttributeRouting.Specs.Subjects;
 using AttributeRouting.Web.Mvc;
 using AttributeRouting.Web.Mvc.Framework;
-using NUnit.Framework;
-
-namespace AttributeRouting.Specs.Tests.Subdomains
-{
-    public class RouteReflectorTests
-    {
-        [Test]
-        public void Returns_null_for_area_url_when_subdomain_is_specified_and_area_url_is_not_specified()
-        {
-            var configuration = new AttributeRoutingConfiguration();
-            configuration.AddRoutesFromController<SubdomainController>();
-
-            var reflector = new RouteReflector(configuration);
-            var specs = reflector.GenerateRouteSpecifications().ToList();
-
-            Assert.That(specs.Count, Is.EqualTo(1));
-            Assert.That(specs.Single().Subdomain, Is.EqualTo("users"));
-            Assert.That(specs.Single().AreaUrl, Is.Null);
-        }
-
-        [Test]
-        public void Returns_specified_url_for_area_url_when_both_subdomain_is_specified_and_area_url_is_specified()
-        {
-            var configuration = new AttributeRoutingConfiguration();
-            configuration.AddRoutesFromController<SubdomainWithAreaUrlController>();
-
-            var reflector = new RouteReflector(configuration);
-            var specs = reflector.GenerateRouteSpecifications().ToList();
-
-            Assert.That(specs.Count, Is.EqualTo(1));
-            Assert.That(specs.Single().Subdomain, Is.EqualTo("private"));
-            Assert.That(specs.Single().AreaUrl, Is.EqualTo("admin"));
-        }
-
-        [Test]
-        public void Returns_subdomain_specified_for_area_via_configuration_object()
-        {
-            var configuration = new AttributeRoutingConfiguration();
-            configuration.AddRoutesFromController<SubdomainController>();
-            configuration.MapArea("Users").ToSubdomain("override");
-
-            var reflector = new RouteReflector(configuration);
-            var specs = reflector.GenerateRouteSpecifications().ToList();
-
-            var spec = specs.SingleOrDefault();
-            Assert.That(spec, Is.Not.Null);
-            Assert.That(spec.Subdomain, Is.EqualTo("override"));
-            Assert.That(spec.AreaName, Is.EqualTo("Users"));
-            Assert.That(spec.AreaUrl, Is.EqualTo(null));
-        }
-    }
-=======
-using System.Linq;
-using AttributeRouting.Framework;
-using AttributeRouting.Specs.Subjects;
 using NUnit.Framework;
 
 namespace AttributeRouting.Specs.Tests.Subdomains
@@ -127,5 +71,4 @@
             Assert.That(spec.AreaUrl, Is.EqualTo(null));
         }
     }
->>>>>>> b3e28079
 }