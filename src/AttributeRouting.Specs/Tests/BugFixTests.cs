--- conflicted
+++ resolved
@@ -1,131 +1,119 @@
-﻿using System;
-using System.Collections.Generic;
-using System.Linq;
-using System.Threading;
-<<<<<<< HEAD
-=======
-using System.Web.Http;
->>>>>>> 17e6c8ec
-using System.Web.Routing;
-using AttributeRouting.Framework.Localization;
-using AttributeRouting.Logging;
-using AttributeRouting.Specs.Subjects;
-using AttributeRouting.Specs.Subjects.Http;
-using AttributeRouting.Web.Http.WebHost;
-using AttributeRouting.Web.Logging;
-using AttributeRouting.Web.Mvc;
-using MvcContrib.TestHelper;
-using NUnit.Framework;
-
-namespace AttributeRouting.Specs.Tests
-{
-    public class BugFixTests
-    {
-        [Test]
-<<<<<<< HEAD
-        public void Generating_two_routes_for_api_get_requests()
-        {
-            // re: issue #102
-
-            RouteTable.Routes.Clear();
-            RouteTable.Routes.MapHttpAttributeRoutes(config => config.AddRoutesFromController<Issue102TestController>());
-=======
-        public void OData_style_http_url_bonks()
-        {
-            // re: issue #120
-            
-            var httpRoutes = GlobalConfiguration.Configuration.Routes;
-            httpRoutes.Clear();
-            httpRoutes.MapHttpAttributeRoutes(config => config.AddRoutesFromController<HttpBugFixesController>());
-
-            // Just make sure we don't get an exception
-            Assert.That(httpRoutes.Count, Is.EqualTo(1));
-        }
-
-        [Test]
-        public void Generating_two_routes_for_api_get_requests()
-        {
-            // re: issue #102
-            
-            var httpRoutes = GlobalConfiguration.Configuration.Routes;
-            httpRoutes.Clear();
-            httpRoutes.MapHttpAttributeRoutes(config => config.AddRoutesFromController<Issue102TestController>());
->>>>>>> 17e6c8ec
-
-            var routes = RouteTable.Routes.Cast<Route>().ToList();
-            
-            Assert.That(routes.Count, Is.EqualTo(2));
-        }
-
-        [Test]
-        public void Ensure_that_incompletely_mocked_request_context_does_not_generate_error_in_determining_http_method()
-        {
-            // re: issue #25
-
-            RouteTable.Routes.Clear();
-            RouteTable.Routes.MapAttributeRoutes(config => config.AddRoutesFromController<StandardUsageController>());
-
-            "~/Index"
-                .ShouldMapTo<StandardUsageController>(
-                    x => x.Index());
-        }
-
-        [Test]
-        public void Ensure_that_routes_with_optional_url_params_are_correctly_matched()
-        {
-            // re: issue #43
-
-            RouteTable.Routes.Clear();
-            RouteTable.Routes.MapAttributeRoutes(config => config.AddRoutesFromController<BugFixesController>());
-
-            RouteTable.Routes.Cast<Route>().LogTo(Console.Out);
-
-            "~/BugFixes/Gallery/_CenterImage"
-                .ShouldMapTo<BugFixesController>(
-                    x => x.Issue43_OptionalParamsAreMucky(null, null, null, null));
-        }
-
-        [Test]
-        public void Ensure_that_inbound_routing_works_when_contraining_by_culture()
-        {
-            // re: issue #53
-
-            var translations = new FluentTranslationProvider();
-            translations.AddTranslations().ForController<CulturePrefixController>().RouteUrl(x => x.Index(), new Dictionary<String, String> { { "pt", "Inicio" } });
-            translations.AddTranslations().ForController<CulturePrefixController>().RouteUrl(x => x.Index(), new Dictionary<String, String> { { "en", "Home" } });
-
-            RouteTable.Routes.Clear();
-            RouteTable.Routes.MapAttributeRoutes(config =>
-            {
-                config.AddRoutesFromController<CulturePrefixController>();
-                config.AddTranslationProvider(translations);
-                config.ConstrainTranslatedRoutesByCurrentUICulture = true;
-                config.CurrentUICultureResolver = (httpContext, routeData) =>
-                {
-                    return (string)routeData.Values["culture"]
-                           ?? Thread.CurrentThread.CurrentUICulture.Name;
-                };
-            });
-
-            RouteTable.Routes.Cast<Route>().LogTo(Console.Out);
-
-            "~/en/cms/home".ShouldMapTo<CulturePrefixController>(x => x.Index());
-            Assert.That("~/en/cms/inicio".Route(), Is.Null);
-            Assert.That("~/pt/cms/home".Route(), Is.Null);
-            "~/pt/cms/inicio".ShouldMapTo<CulturePrefixController>(x => x.Index());
-        }
-
-		[Test]
-		public void Ensure_that_async_controller_action_can_be_mapped()
-		{
-			// re: issue #84
-			RouteTable.Routes.Clear();
-			RouteTable.Routes.MapAttributeRoutes(config => config.AddRoutesFromController<AsyncActionController>());
-
-			"~/WithAsync/Synchronous".ShouldMapTo<AsyncActionController>(x => x.Test1());
-			var asyncRouteData = "~/WithAsync/NotSynchronous".Route();
-			asyncRouteData.Values["controller"].ShouldEqual("AsyncAction", "Asynchronous route does not map to the AsyncActionController.");
-			asyncRouteData.Values["action"].ShouldEqual("Test2", "Asynchronous route does not map to the correct action method.");
-		}
-    }
-}
+﻿using System;
+using System.Collections.Generic;
+using System.Linq;
+using System.Threading;
+using System.Web.Http;
+using System.Web.Routing;
+using AttributeRouting.Framework.Localization;
+using AttributeRouting.Logging;
+using AttributeRouting.Specs.Subjects;
+using AttributeRouting.Specs.Subjects.Http;
+using AttributeRouting.Web.Http.WebHost;
+using AttributeRouting.Web.Logging;
+using AttributeRouting.Web.Mvc;
+using MvcContrib.TestHelper;
+using NUnit.Framework;
+
+namespace AttributeRouting.Specs.Tests
+{
+    public class BugFixTests
+    {
+        [Test]
+        public void OData_style_http_url_bonks()
+        {
+            // re: issue #120
+            
+            var httpRoutes = GlobalConfiguration.Configuration.Routes;
+            httpRoutes.Clear();
+            httpRoutes.MapHttpAttributeRoutes(config => config.AddRoutesFromController<HttpBugFixesController>());
+
+            // Just make sure we don't get an exception
+            Assert.That(httpRoutes.Count, Is.EqualTo(1));
+        }
+
+        [Test]
+        public void Generating_two_routes_for_api_get_requests()
+        {
+            // re: issue #102
+            
+            var httpRoutes = GlobalConfiguration.Configuration.Routes;
+            httpRoutes.Clear();
+            httpRoutes.MapHttpAttributeRoutes(config => config.AddRoutesFromController<Issue102TestController>());
+
+            var routes = RouteTable.Routes.Cast<Route>().ToList();
+            
+            Assert.That(routes.Count, Is.EqualTo(2));
+        }
+
+        [Test]
+        public void Ensure_that_incompletely_mocked_request_context_does_not_generate_error_in_determining_http_method()
+        {
+            // re: issue #25
+
+            RouteTable.Routes.Clear();
+            RouteTable.Routes.MapAttributeRoutes(config => config.AddRoutesFromController<StandardUsageController>());
+
+            "~/Index"
+                .ShouldMapTo<StandardUsageController>(
+                    x => x.Index());
+        }
+
+        [Test]
+        public void Ensure_that_routes_with_optional_url_params_are_correctly_matched()
+        {
+            // re: issue #43
+
+            RouteTable.Routes.Clear();
+            RouteTable.Routes.MapAttributeRoutes(config => config.AddRoutesFromController<BugFixesController>());
+
+            RouteTable.Routes.Cast<Route>().LogTo(Console.Out);
+
+            "~/BugFixes/Gallery/_CenterImage"
+                .ShouldMapTo<BugFixesController>(
+                    x => x.Issue43_OptionalParamsAreMucky(null, null, null, null));
+        }
+
+        [Test]
+        public void Ensure_that_inbound_routing_works_when_contraining_by_culture()
+        {
+            // re: issue #53
+
+            var translations = new FluentTranslationProvider();
+            translations.AddTranslations().ForController<CulturePrefixController>().RouteUrl(x => x.Index(), new Dictionary<String, String> { { "pt", "Inicio" } });
+            translations.AddTranslations().ForController<CulturePrefixController>().RouteUrl(x => x.Index(), new Dictionary<String, String> { { "en", "Home" } });
+
+            RouteTable.Routes.Clear();
+            RouteTable.Routes.MapAttributeRoutes(config =>
+            {
+                config.AddRoutesFromController<CulturePrefixController>();
+                config.AddTranslationProvider(translations);
+                config.ConstrainTranslatedRoutesByCurrentUICulture = true;
+                config.CurrentUICultureResolver = (httpContext, routeData) =>
+                {
+                    return (string)routeData.Values["culture"]
+                           ?? Thread.CurrentThread.CurrentUICulture.Name;
+                };
+            });
+
+            RouteTable.Routes.Cast<Route>().LogTo(Console.Out);
+
+            "~/en/cms/home".ShouldMapTo<CulturePrefixController>(x => x.Index());
+            Assert.That("~/en/cms/inicio".Route(), Is.Null);
+            Assert.That("~/pt/cms/home".Route(), Is.Null);
+            "~/pt/cms/inicio".ShouldMapTo<CulturePrefixController>(x => x.Index());
+        }
+
+		[Test]
+		public void Ensure_that_async_controller_action_can_be_mapped()
+		{
+			// re: issue #84
+			RouteTable.Routes.Clear();
+			RouteTable.Routes.MapAttributeRoutes(config => config.AddRoutesFromController<AsyncActionController>());
+
+			"~/WithAsync/Synchronous".ShouldMapTo<AsyncActionController>(x => x.Test1());
+			var asyncRouteData = "~/WithAsync/NotSynchronous".Route();
+			asyncRouteData.Values["controller"].ShouldEqual("AsyncAction", "Asynchronous route does not map to the AsyncActionController.");
+			asyncRouteData.Values["action"].ShouldEqual("Test2", "Asynchronous route does not map to the correct action method.");
+		}
+    }
+}